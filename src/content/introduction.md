--- conflicted
+++ resolved
@@ -26,12 +26,11 @@
 
 ---
 
-## Why is this approach good?
-<<<<<<< HEAD
+## Why back forms with Redux?
 - Moves your form setup out of the component
-- Centralizes form data, simplifying things for other parts of the app that need it
-- Declarative, template-driven forms, but with validation
-- UX enhancements - users can leave and come back with state rehydration
+- Centralizes form data, easier abstraction on common operations
+- Declarative and template-driven forms (with validation!)
+- UX enhancements - form data in local storage
 - Pure JS functions are testable, typable and extensible
 
 ---
@@ -42,27 +41,6 @@
 - Binding forms to state
 - Multi-entry fields
 - Validation
-=======
-- Separation of concerns taking advantage of ngForm
-- Centralizes form data, easier abstraction on common operations
-- Declarative and template-driven forms
-- Framework agnostic validations
-- UX enhancements - form data on local storage
-- Pure JS functions are testable and extensible
-- Better typings 
-
----
-
-## Doesn't this just move the problem somewhere else?
-
----
-
-## Why isn't this approach stupid?
-- On large-scale projects, the benefit will outweigh the cost
-- A single parent reducer manages generic form operations
-- Computed validations on selectors
-- Set it up once, use it many times (even in other frameworks like NativeScript!)
->>>>>>> c75bf851
 
 ---
 
@@ -74,9 +52,6 @@
 A wizard to help you fill out a Dungeons & Dragons character sheet for your wizard.
 
 [ Live Link here with small walkthrough ]
-<<<<<<< HEAD
-https://github.com/danielfigueiredo/wizards-wizard
-=======
 https://github.com/danielfigueiredo/wizards-wizard
 
 ---
@@ -90,15 +65,9 @@
 
 ---
 
-## Not in this talk
-- Redux 101
-
----
-
 ## Project Dependencies
 - [Redux](https://github.com/reactjs/redux)
 - [@angular-redux/store](https://github.com/angular-redux/store)
 - [Reselect](https://github.com/reactjs/reselect)
 - [Ramda](ramdajs.com)
-- [RXJS](https://github.com/Reactive-Extensions/RxJS)
->>>>>>> c75bf851
+- [RXJS](https://github.com/Reactive-Extensions/RxJS)